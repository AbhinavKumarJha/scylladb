/*
 * Copyright (C) 2015-present ScyllaDB
 *
 * Modified by ScyllaDB
 */

/*
 * SPDX-License-Identifier: (LicenseRef-ScyllaDB-Source-Available-1.0 and Apache-2.0)
 */

#include <algorithm>
#include <ranges>
#include <seastar/core/sleep.hh>
#include <seastar/core/coroutine.hh>
#include <seastar/coroutine/maybe_yield.hh>
#include <seastar/coroutine/parallel_for_each.hh>
#include "auth/resource.hh"
#include "locator/host_id.hh"
#include "schema/schema_registry.hh"
#include "service/migration_manager.hh"
#include "service/storage_proxy.hh"
#include "service/raft/group0_state_machine.hh"

#include "service/migration_listener.hh"
#include "message/messaging_service.hh"
#include "gms/feature_service.hh"
#include "utils/assert.hh"
#include "utils/runtime.hh"
#include "gms/gossiper.hh"
#include "view_info.hh"
#include "schema/schema_builder.hh"
#include "replica/database.hh"
#include "replica/tablets.hh"
#include "db/schema_applier.hh"
#include "db/schema_tables.hh"
#include "types/user.hh"
#include "db/system_keyspace.hh"
#include "cql3/functions/user_aggregate.hh"
#include "cql3/functions/user_function.hh"
#include "cql3/functions/function_name.hh"
#include "unimplemented.hh"
#include "idl/migration_manager.dist.hh"

namespace service {

static logging::logger mlogger("migration_manager");

using namespace std::chrono_literals;

const std::chrono::milliseconds migration_manager::migration_delay = 60000ms;
static future<schema_ptr> get_schema_definition(table_schema_version v, locator::host_id dst, unsigned shard, netw::messaging_service& ms, service::storage_proxy& sp);

migration_manager::migration_manager(migration_notifier& notifier, gms::feature_service& feat, netw::messaging_service& ms,
            service::storage_proxy& storage_proxy, sharded<service::storage_service>& ss, gms::gossiper& gossiper, service::raft_group0_client& group0_client, sharded<db::system_keyspace>& sysks) :
          _notifier(notifier)
        , _group0_barrier(this_shard_id() == 0 ?
            std::function<future<>()>([this] () -> future<> {
                // This will run raft barrier and will sync schema with the leader
                (void)co_await start_group0_operation();
            }) :
            std::function<future<>()>([this] () -> future<> {
                co_await container().invoke_on(0, [] (migration_manager& mm) -> future<> {
                    // batch group0 raft barriers
                    co_await mm._group0_barrier.trigger();
                });
            })
        )
        , _background_tasks("migration_manager::background_tasks")
        , _feat(feat), _messaging(ms), _storage_proxy(storage_proxy), _ss(ss), _gossiper(gossiper), _group0_client(group0_client)
        , _sys_ks(sysks)
        , _schema_push([this] { return passive_announce(); })
        , _concurrent_ddl_retries{10}
{
    init_messaging_service();
}

future<> migration_manager::stop() {
    if (!_as.abort_requested()) {
        co_await drain();
    }
    try {
        co_await _schema_push.join();
    } catch (...) {
        mlogger.error("schema_push failed: {}", std::current_exception());
    }
}

future<> migration_manager::drain()
{
    mlogger.info("stopping migration service");
    _as.request_abort();

    co_await uninit_messaging_service();
    try {
        co_await coroutine::parallel_for_each(_schema_pulls, [] (auto&& e) {
            return e.second.join();
        });
    } catch (...) {
        mlogger.error("schema_pull failed: {}", std::current_exception());
    }
    co_await _group0_barrier.join();
    co_await _background_tasks.close();
}

void migration_manager::init_messaging_service()
{
    auto reload_schema_in_bg = [this] {
        (void) with_gate(_background_tasks, [this] {
            return reload_schema().handle_exception([] (std::exception_ptr ep) {
                // Due to features being unordered, reload might fail because
                // some tables still have the wrong version and looking up e.g.
                // the base-table of a view will fail.
                mlogger.debug("Failed to reload schema: {}", ep);
            });
        });
    };

    if (this_shard_id() == 0) {
        for (const gms::feature& feature : {
                std::cref(_feat.table_digest_insensitive_to_expiry)}) {
            if (!feature) {
                _feature_listeners.push_back(feature.when_enabled(reload_schema_in_bg));
            }
        }
        _feature_listeners.push_back(_feat.in_memory_tables.when_enabled(reload_schema_in_bg));
    }

    ser::migration_manager_rpc_verbs::register_definitions_update(&_messaging, [this] (const rpc::client_info& cinfo, utils::chunked_vector<frozen_mutation>, rpc::optional<utils::chunked_vector<canonical_mutation>> cm) {
        auto src = cinfo.retrieve_auxiliary<locator::host_id>("host_id");
        if (!cm) {
            on_internal_error(mlogger, ::format(
                "definitions_update handler: canonical mutations not supported by {}", src));
        }
        // Start a new fiber.
        (void)do_with(std::move(*cm), [this, src] (const utils::chunked_vector<canonical_mutation>& mutations) {
            return with_gate(_background_tasks, [this, src, &mutations] {
                return merge_schema_from(src, mutations);
            });
        }).then_wrapped([src] (auto&& f) {
            if (f.failed()) {
                mlogger.error("Failed to update definitions from {}: {}", src, f.get_exception());
            } else {
                mlogger.debug("Applied definitions update from {}.", src);
            }
        });
        return make_ready_future<rpc::no_wait_type>(netw::messaging_service::no_wait());
    });
    ser::migration_manager_rpc_verbs::register_migration_request(&_messaging, [this] (const rpc::client_info& cinfo, rpc::optional<netw::schema_pull_options> options) {
        return container().invoke_on(0, std::bind_front(
            [] (locator::host_id src, rpc::optional<netw::schema_pull_options> options, migration_manager& self)
                -> future<rpc::tuple<utils::chunked_vector<frozen_mutation>, utils::chunked_vector<canonical_mutation>>> {
            const auto cm_retval_supported = options && options->remote_supports_canonical_mutation_retval;
            if (!cm_retval_supported) {
                // Canonical mutations support was added way back in scylla-3.2 and we don't support
                // skipping versions during upgrades (certainly not a 3.2 -> 5.4 upgrade).
                on_internal_error(mlogger, ::format(
                    "canonical mutations not supported by {}", src));
            }

            auto features = self._feat.cluster_schema_features();
            auto& proxy = self._storage_proxy.container();
            auto& db = proxy.local().get_db();
            semaphore_units<> guard;
            if (options->group0_snapshot_transfer) {
                guard = co_await self._group0_client.hold_read_apply_mutex(self._as);
            }
            auto cm = co_await db::schema_tables::convert_schema_to_mutations(proxy, features);
            if (options->group0_snapshot_transfer) {
                cm.emplace_back(co_await db::system_keyspace::get_group0_history(db));
                for (auto&& m: co_await replica::read_tablet_mutations(db)) {
                    cm.emplace_back(std::move(m));
                }
            }

            // If the schema we're returning was last modified in group 0 mode, we also need to return
            // the persisted schema version so the pulling node uses it instead of calculating a schema digest.
            //
            // If it was modified in RECOVERY mode, we still need to return the mutation as it may contain a tombstone
            // that will force the pulling node to revert to digest calculation instead of using a version that it
            // could've persisted earlier.
            auto group0_schema_version = co_await self._sys_ks.local().get_group0_schema_version();
            if (group0_schema_version) {
                cm.emplace_back(std::move(*group0_schema_version));
            }

            co_return rpc::tuple(utils::chunked_vector<frozen_mutation>{}, std::move(cm));
        }, cinfo.retrieve_auxiliary<locator::host_id>("host_id"), std::move(options)));
    });
    ser::migration_manager_rpc_verbs::register_schema_check(&_messaging, [this] {
        return make_ready_future<table_schema_version>(_storage_proxy.get_db().local().get_version());
    });
    ser::migration_manager_rpc_verbs::register_get_schema_version(&_messaging, [this] (unsigned shard, table_schema_version v) {
        // FIXME: should this get an smp_service_group? Probably one separate from reads and writes.
        return container().invoke_on(shard, [v] (auto&& sp) {
            mlogger.debug("Schema version request for {}", v);
            return local_schema_registry().get_frozen(v);
        });
    });
}

future<> migration_manager::uninit_messaging_service()
{
    co_await ser::migration_manager_rpc_verbs::unregister(&_messaging);
}

void migration_notifier::register_listener(migration_listener* listener)
{
    _listeners.add(listener);
}

future<> migration_notifier::unregister_listener(migration_listener* listener)
{
    return _listeners.remove(listener);
}

void migration_manager::schedule_schema_pull(locator::host_id endpoint, const gms::endpoint_state& state)
{
    if (!_enable_schema_pulls) {
        mlogger.debug("Not pulling schema because schema pulls were disabled due to Raft.");
        return;
    }

    const auto* value = state.get_application_state_ptr(gms::application_state::SCHEMA);

    if (endpoint != _gossiper.my_host_id() && value) {
        // FIXME: discarded future
        (void)maybe_schedule_schema_pull(table_schema_version(utils::UUID{value->value()}), endpoint).handle_exception([endpoint] (auto ep) {
            mlogger.warn("Fail to pull schema from {}: {}", endpoint, ep);
        });
    }
}

bool migration_manager::have_schema_agreement() {
    if (_gossiper.num_endpoints() == 1) {
        // Us.
        return true;
    }
    auto our_version = _storage_proxy.get_db().local().get_version();
    bool match = false;
    static thread_local logger::rate_limit rate_limit{std::chrono::seconds{5}};
    _gossiper.for_each_endpoint_state_until([&, my_address = _gossiper.my_host_id()] (const gms::endpoint_state& eps) {
        auto endpoint = eps.get_host_id();
        if (endpoint == my_address || !_gossiper.is_alive(eps.get_host_id())) {
            return stop_iteration::no;
        }
        mlogger.debug("Checking schema state for {}.", endpoint);
        auto schema = eps.get_application_state_ptr(gms::application_state::SCHEMA);
        if (!schema) {
            mlogger.log(log_level::info, rate_limit, "Schema state not yet available for {}.", endpoint);
            match = false;
            return stop_iteration::yes;
        }
        auto remote_version = table_schema_version(utils::UUID{schema->value()});
        if (our_version != remote_version) {
            mlogger.log(log_level::info, rate_limit, "Schema mismatch for {} ({} != {}).",
                        endpoint, our_version, remote_version);
            match = false;
            return stop_iteration::yes;
        } else {
            match = true;
        }
        return stop_iteration::no;
    });
    if (match) {
        mlogger.info("Schema agreement check passed.");
    }
    return match;
}

future<> migration_manager::wait_for_schema_agreement(const replica::database& db, db::timeout_clock::time_point deadline, seastar::abort_source* as) {
    while (db.get_version() == replica::database::empty_version || !have_schema_agreement()) {
        if (as) {
            as->check();
        }
        if (db::timeout_clock::now() > deadline) {
            throw std::runtime_error("Unable to reach schema agreement");
        }
        co_await (as ? sleep_abortable(std::chrono::milliseconds(500), *as) : sleep(std::chrono::milliseconds(500)));
    }
}

/**
 * If versions differ this node sends request with local migration list to the endpoint
 * and expecting to receive a list of migrations to apply locally.
 */
future<> migration_manager::maybe_schedule_schema_pull(const table_schema_version& their_version, locator::host_id endpoint)
{
    auto& proxy = _storage_proxy;
    auto& db = proxy.get_db().local();

    if (db.get_version() == their_version || !should_pull_schema_from(endpoint)) {
        mlogger.debug("Not pulling schema because versions match or shouldPullSchemaFrom returned false");
        return make_ready_future<>();
    }

    if (db.get_version() == replica::database::empty_version || runtime::get_uptime() < migration_delay) {
        // If we think we may be bootstrapping or have recently started, submit MigrationTask immediately
        mlogger.debug("Submitting migration task for {}", endpoint);
        return submit_migration_task(endpoint);
    }

    return with_gate(_background_tasks, [this, &db, endpoint] {
        // Include a delay to make sure we have a chance to apply any changes being
        // pushed out simultaneously. See CASSANDRA-5025
        return sleep_abortable(migration_delay, _as).then([this, &db, endpoint] {
            // grab the latest version of the schema since it may have changed again since the initial scheduling
            auto ep_state = _gossiper.get_endpoint_state_ptr(endpoint);
            if (!ep_state) {
                mlogger.debug("epState vanished for {}, not submitting migration task", endpoint);
                return make_ready_future<>();
            }
            const auto* value = ep_state->get_application_state_ptr(gms::application_state::SCHEMA);
            if (!value) {
                mlogger.debug("application_state::SCHEMA does not exist for {}, not submitting migration task", endpoint);
                return make_ready_future<>();
            }
            auto current_version = table_schema_version(utils::UUID{value->value()});
            if (db.get_version() == current_version) {
                mlogger.debug("not submitting migration task for {} because our versions match", endpoint);
                return make_ready_future<>();
            }
            mlogger.debug("submitting migration task for {}", endpoint);
            return submit_migration_task(endpoint);
        });
    }).finally([me = shared_from_this()] {});
}

future<> migration_manager::disable_schema_pulls() {
    return container().invoke_on_all([] (migration_manager& mm) {
        mm._enable_schema_pulls = false;
    });
}

future<> migration_manager::submit_migration_task(locator::host_id id, bool can_ignore_down_node)
{
    if (!_gossiper.is_alive(id)) {
        auto msg = format("Can't send migration request: node {} is down.", id);
        mlogger.warn("{}", msg);
        return can_ignore_down_node ? make_ready_future<>() : make_exception_future<>(std::runtime_error(msg));
    }
    return merge_schema_from(id).handle_exception([](std::exception_ptr e) {
        try {
            std::rethrow_exception(e);
        } catch (const exceptions::configuration_exception& e) {
            mlogger.error("Configuration exception merging remote schema: {}", e.what());
            return make_exception_future<>(e);
        }
    });
}

future<> migration_manager::do_merge_schema_from(locator::host_id id)
{
    mlogger.info("Pulling schema from {}", id);
    abort_source as;
    auto frozen_and_canonical_mutations = co_await ser::migration_manager_rpc_verbs::send_migration_request(&_messaging, id, as, netw::schema_pull_options{});
    auto&& [_, canonical_mutations] = frozen_and_canonical_mutations;
    if (!canonical_mutations) {
        on_internal_error(mlogger, format(
            "do_merge_schema_from: {} returned frozen_mutations instead of canonical_mutations", id));
    }

    co_await merge_schema_from(id, *canonical_mutations);
    mlogger.info("Schema merge with {} completed", id);
}

future<> migration_manager::merge_schema_from(locator::host_id id)
{
    if (_as.abort_requested()) {
        return make_exception_future<>(abort_requested_exception());
    }

    mlogger.info("Requesting schema pull from {}", id);
    // FIXME: Drop entries for removed nodes (or earlier).
    auto res = _schema_pulls.try_emplace(id, [id, this] {
        return do_merge_schema_from(id);
    });
    return res.first->second.trigger();
}

future<> migration_manager::merge_schema_from(locator::host_id src, const utils::chunked_vector<canonical_mutation>& canonical_mutations) {
    canonical_mutation_merge_count++;
    mlogger.debug("Applying schema mutations from {}", src);
    auto& proxy = _storage_proxy;
    const auto& db = proxy.get_db().local();

    if (_as.abort_requested()) {
        return make_exception_future<>(abort_requested_exception());
    }

    utils::chunked_vector<mutation> mutations;
    mutations.reserve(canonical_mutations.size());
    try {
        for (const auto& cm : canonical_mutations) {
            auto& tbl = db.find_column_family(cm.column_family_id());
            mutations.emplace_back(cm.to_mutation(
                    tbl.schema()));
        }
    } catch (replica::no_such_column_family& e) {
        mlogger.error("Error while applying schema mutations from {}: {}", src, e);
        return make_exception_future<>(std::make_exception_ptr<std::runtime_error>(
                    std::runtime_error(fmt::format("Error while applying schema mutations: {}", e))));
    }
    return db::schema_tables::merge_schema(_sys_ks, proxy.container(), _ss, _feat, std::move(mutations));
}

future<> migration_manager::reload_schema() {
    mlogger.info("Reloading schema");
<<<<<<< HEAD
    utils::chunked_vector<mutation> mutations;
    return db::schema_tables::merge_schema(_sys_ks, _storage_proxy.container(), _feat, std::move(mutations), true);
=======
    std::vector<mutation> mutations;
    return db::schema_tables::merge_schema(_sys_ks, _storage_proxy.container(), _ss, _feat, std::move(mutations), true);
>>>>>>> ace7d53c
}

bool migration_manager::has_compatible_schema_tables_version(const locator::host_id& endpoint) {
    auto* version = _gossiper.get_application_state_ptr(endpoint, gms::application_state::SCHEMA_TABLES_VERSION);
    return version && version->value() == db::schema_tables::version;
}

bool migration_manager::should_pull_schema_from(const locator::host_id& endpoint) {
    return has_compatible_schema_tables_version(endpoint)
            && !_gossiper.is_gossip_only_member(endpoint);
}

future<> migration_notifier::on_schema_change(std::function<void(migration_listener*)> notify, std::function<std::string(std::exception_ptr)> describe_error) {
    return seastar::async([this, notify = std::move(notify), describe_error = std::move(describe_error)] {
        std::exception_ptr ex;
        _listeners.thread_for_each([&] (migration_listener* listener) {
            try {
                notify(listener);
            } catch (...) {
                ex = std::current_exception();
                mlogger.error("{}", describe_error(ex));
            }
        });
        if (ex) {
            std::rethrow_exception(std::move(ex));
        }
    });
}

future<> migration_notifier::create_keyspace(const sstring& ks_name) {
    co_await on_schema_change([&] (migration_listener* listener) {
        listener->on_create_keyspace(ks_name);
    }, [&] (std::exception_ptr ex) {
        return fmt::format("Create keyspace notification failed {}: {}", ks_name, ex);
    });
}

future<> migration_notifier::create_column_family(schema_ptr cfm) {
    const auto& ks_name = cfm->ks_name();
    const auto& cf_name = cfm->cf_name();
    co_await on_schema_change([&] (migration_listener* listener) {
        listener->on_create_column_family(ks_name, cf_name);
    }, [&] (std::exception_ptr ex) {
        return fmt::format("Create column family notification failed {}.{}: {}", ks_name, cf_name, ex);
    });
}

future<> migration_notifier::create_user_type(user_type type) {
    const auto& ks_name = type->_keyspace;
    const auto& type_name = type->get_name_as_string();
    co_await on_schema_change([&] (migration_listener* listener) {
        listener->on_create_user_type(ks_name, type_name);
    }, [&] (std::exception_ptr ex) {
        return fmt::format("Create user type notification failed {}.{}: {}", ks_name, type_name, ex);
    });
}

future<> migration_notifier::create_view(view_ptr view) {
    const auto& ks_name = view->ks_name();
    const auto& view_name = view->cf_name();
    co_await on_schema_change([&] (migration_listener* listener) {
        listener->on_create_view(ks_name, view_name);
    }, [&] (std::exception_ptr ex) {
        return fmt::format("Create view notification failed {}.{}: {}", ks_name, view_name, ex);
    });
}

future<> migration_notifier::update_keyspace(const sstring& ks_name) {
    co_await on_schema_change([&] (migration_listener* listener) {
        listener->on_update_keyspace(ks_name);
    }, [&] (std::exception_ptr ex) {
        return fmt::format("Update keyspace notification failed {}: {}", ks_name, ex);
    });
}

future<> migration_notifier::update_column_family(schema_ptr cfm, bool columns_changed) {
    const auto& ks_name = cfm->ks_name();
    const auto& cf_name = cfm->cf_name();
    co_await on_schema_change([&] (migration_listener* listener) {
        listener->on_update_column_family(ks_name, cf_name, columns_changed);
    }, [&] (std::exception_ptr ex) {
        return fmt::format("Update column family notification failed {}.{}: {}", ks_name, cf_name, ex);
    });
}

future<> migration_notifier::update_user_type(user_type type) {
    const auto& ks_name = type->_keyspace;
    const auto& type_name = type->get_name_as_string();
    co_await on_schema_change([&] (migration_listener* listener) {
        listener->on_update_user_type(ks_name, type_name);
    }, [&] (std::exception_ptr ex) {
        return fmt::format("Update user type notification failed {}.{}: {}", ks_name, type_name, ex);
    });
}

future<> migration_notifier::update_view(view_ptr view, bool columns_changed) {
    const auto& ks_name = view->ks_name();
    const auto& view_name = view->cf_name();
    co_await on_schema_change([&] (migration_listener* listener) {
        listener->on_update_view(ks_name, view_name, columns_changed);
    }, [&] (std::exception_ptr ex) {
        return fmt::format("Update view notification failed {}.{}: {}", ks_name, view_name, ex);
    });
}

future<> migration_notifier::drop_keyspace(const sstring& ks_name) {
    co_await on_schema_change([&] (migration_listener* listener) {
        listener->on_drop_keyspace(ks_name);
    }, [&] (std::exception_ptr ex) {
        return fmt::format("Drop keyspace notification failed {}: {}", ks_name, ex);
    });
}

future<> migration_notifier::drop_column_family(schema_ptr cfm) {
    const auto& ks_name = cfm->ks_name();
    const auto& cf_name = cfm->cf_name();
    co_await on_schema_change([&] (migration_listener* listener) {
        listener->on_drop_column_family(ks_name, cf_name);
    }, [&] (std::exception_ptr ex) {
        return fmt::format("Drop column family notification failed {}.{}: {}", ks_name, cf_name, ex);
    });
}

future<> migration_notifier::drop_user_type(user_type type) {
    const auto& ks_name = type->_keyspace;
    const auto& type_name = type->get_name_as_string();
    co_await on_schema_change([&] (migration_listener* listener) {
        listener->on_drop_user_type(ks_name, type_name);
    }, [&] (std::exception_ptr ex) {
        return fmt::format("Drop user type notification failed {}.{}: {}", ks_name, type_name, ex);
    });
}

future<> migration_notifier::drop_view(view_ptr view) {
    const auto& ks_name = view->ks_name();
    const auto& view_name = view->cf_name();
    co_await on_schema_change([&] (migration_listener* listener) {
        listener->on_drop_view(ks_name, view_name);
    }, [&] (std::exception_ptr ex) {
        return fmt::format("Drop view notification failed {}.{}: {}", ks_name, view_name, ex);
    });
}

future<> migration_notifier::drop_function(const db::functions::function_name& fun_name, const std::vector<data_type>& arg_types) {
    auto&& ks_name = fun_name.keyspace;
    auto&& sig = auth::encode_signature(fun_name.name, arg_types);
    co_await on_schema_change([&] (migration_listener* listener) {
        listener->on_drop_function(ks_name, sig);
    }, [&] (std::exception_ptr ex) {
        return fmt::format("Drop function notification failed {}.{}: {}", ks_name, sig, ex);
    });
}

future<> migration_notifier::drop_aggregate(const db::functions::function_name& fun_name, const std::vector<data_type>& arg_types) {
    auto&& ks_name = fun_name.keyspace;
    auto&& sig = auth::encode_signature(fun_name.name, arg_types);
    co_await on_schema_change([&] (migration_listener* listener) {
        listener->on_drop_aggregate(ks_name, sig);
    }, [&] (std::exception_ptr ex) {
        return fmt::format("Drop aggregate notification failed {}.{}: {}", ks_name, sig, ex);
    });
}

void migration_notifier::before_create_column_family(const keyspace_metadata& ksm,
        const schema& schema, utils::chunked_vector<mutation>& mutations, api::timestamp_type timestamp) {
    _listeners.thread_for_each([&ksm, &schema, &mutations, timestamp] (migration_listener* listener) {
        // allow exceptions. so a listener can effectively kill a create-table
        listener->on_before_create_column_family(ksm, schema, mutations, timestamp);
    });
}

void migration_notifier::before_create_column_families(const keyspace_metadata& ksm,
        const std::vector<schema_ptr>& schemas, utils::chunked_vector<mutation>& mutations, api::timestamp_type timestamp) {
    _listeners.thread_for_each([&ksm, &schemas, &mutations, timestamp] (migration_listener* listener) {
        // allow exceptions. so a listener can effectively kill a create-table
        listener->on_before_create_column_families(ksm, schemas, mutations, timestamp);
    });
}

void migration_notifier::before_update_column_family(const schema& new_schema,
        const schema& old_schema, utils::chunked_vector<mutation>& mutations, api::timestamp_type ts) {
    _listeners.thread_for_each([&mutations, &new_schema, &old_schema, ts] (migration_listener* listener) {
        // allow exceptions. so a listener can effectively kill an update-column
        listener->on_before_update_column_family(new_schema, old_schema, mutations, ts);
    });
}

void migration_notifier::before_drop_column_family(const schema& schema,
        utils::chunked_vector<mutation>& mutations, api::timestamp_type ts) {
    _listeners.thread_for_each([&mutations, &schema, ts] (migration_listener* listener) {
        // allow exceptions. so a listener can effectively kill a drop-column
        listener->on_before_drop_column_family(schema, mutations, ts);
    });
}

void migration_notifier::before_drop_keyspace(const sstring& keyspace_name,
        utils::chunked_vector<mutation>& mutations, api::timestamp_type ts) {
    _listeners.thread_for_each([&mutations, &keyspace_name, ts] (migration_listener* listener) {
        listener->on_before_drop_keyspace(keyspace_name, mutations, ts);
    });
}

utils::chunked_vector<mutation> prepare_keyspace_update_announcement(replica::database& db, lw_shared_ptr<keyspace_metadata> ksm, api::timestamp_type ts) {
    db.validate_keyspace_update(*ksm);
    mlogger.info("Update Keyspace: {}", ksm);
    return db::schema_tables::make_create_keyspace_mutations(db.features().cluster_schema_features(), ksm, ts);
}

utils::chunked_vector<mutation> prepare_new_keyspace_announcement(replica::database& db, lw_shared_ptr<keyspace_metadata> ksm, api::timestamp_type timestamp) {
    db.validate_new_keyspace(*ksm);
    mlogger.info("Create new Keyspace: {}", ksm);
    return db::schema_tables::make_create_keyspace_mutations(db.features().cluster_schema_features(), ksm, timestamp);
}

static
future<> validate(schema_ptr schema) {
    return do_for_each(schema->extensions(), [schema](auto & p) {
        return p.second->validate(*schema);
    });
}

static future<utils::chunked_vector<mutation>> include_keyspace(
        storage_proxy& sp, const keyspace_metadata& keyspace, utils::chunked_vector<mutation> mutations) {
    // Include the serialized keyspace in case the target node missed a CREATE KEYSPACE migration (see CASSANDRA-5631).
    mutation m = co_await db::schema_tables::read_keyspace_mutation(sp.container(), keyspace.name());
    mutations.push_back(std::move(m));
    co_return std::move(mutations);
}

static future<utils::chunked_vector<mutation>> do_prepare_new_column_families_announcement(storage_proxy& sp,
        const keyspace_metadata& ksm, std::vector<schema_ptr> cfms, api::timestamp_type timestamp) {
    auto& db = sp.local_db();
    for (auto cfm : cfms) {
        if (db.has_schema(cfm->ks_name(), cfm->cf_name())) {
            throw exceptions::already_exists_exception(cfm->ks_name(), cfm->cf_name());
        }
        if (db.column_family_exists(cfm->id())) {
            throw exceptions::invalid_request_exception(format("Table with ID {} already exists: {}", cfm->id(), db.find_schema(cfm->id())));
        }
    }

    for (auto cfm : cfms) {
        mlogger.info("Create new ColumnFamily: {}", cfm);
    }

    return seastar::async([&db, &ksm, timestamp, cfms = std::move(cfms)] {
        utils::chunked_vector<mutation> mutations;
        for (schema_ptr cfm : cfms) {
            auto table_muts = db::schema_tables::make_create_table_mutations(cfm, timestamp);
            mutations.insert(mutations.end(), std::make_move_iterator(table_muts.begin()), std::make_move_iterator(table_muts.end()));
        }
        db.get_notifier().before_create_column_families(ksm, cfms, mutations, timestamp);
        return mutations;
    }).then([&sp, &ksm](utils::chunked_vector<mutation> mutations) {
        return include_keyspace(sp, ksm, std::move(mutations));
    });
}

static future<utils::chunked_vector<mutation>> do_prepare_new_column_family_announcement(storage_proxy& sp,
        const keyspace_metadata& ksm, schema_ptr cfm, api::timestamp_type timestamp) {
    return do_prepare_new_column_families_announcement(sp, ksm, std::vector<schema_ptr>{std::move(cfm)}, timestamp);
}

future<utils::chunked_vector<mutation>> prepare_new_column_family_announcement(storage_proxy& sp, schema_ptr cfm, api::timestamp_type timestamp) {
  return validate(cfm).then([&sp, cfm, timestamp] {
    try {
        auto& db = sp.get_db().local();
        auto ksm = db.find_keyspace(cfm->ks_name()).metadata();
        return do_prepare_new_column_family_announcement(sp, *ksm, cfm, timestamp);
    } catch (const replica::no_such_keyspace& e) {
        throw exceptions::configuration_exception(format("Cannot add table '{}' to non existing keyspace '{}'.", cfm->cf_name(), cfm->ks_name()));
    }
  });
}

future<> prepare_new_column_family_announcement(utils::chunked_vector<mutation>& mutations,
        storage_proxy& sp, const keyspace_metadata& ksm, schema_ptr cfm, api::timestamp_type timestamp) {
    return prepare_new_column_families_announcement(mutations, sp, ksm, std::vector<schema_ptr>{std::move(cfm)}, timestamp);
}

future<> prepare_new_column_families_announcement(utils::chunked_vector<mutation>& mutations,
        storage_proxy& sp, const keyspace_metadata& ksm, std::vector<schema_ptr> cfms, api::timestamp_type timestamp) {
    auto& db = sp.local_db();
    // If the keyspace exists, ensure that we use the current metadata.
    const auto& current_ksm = db.has_keyspace(ksm.name()) ? *db.find_keyspace(ksm.name()).metadata() : ksm;
    auto new_mutations = co_await do_prepare_new_column_families_announcement(sp, current_ksm, cfms, timestamp);
    std::move(new_mutations.begin(), new_mutations.end(), std::back_inserter(mutations));
}

future<utils::chunked_vector<mutation>> prepare_column_family_update_announcement(storage_proxy& sp,
        schema_ptr cfm, std::vector<view_ptr> view_updates, api::timestamp_type ts) {
    warn(unimplemented::cause::VALIDATION);
    co_await validate(cfm);
    try {
        auto& db = sp.local_db();
        auto&& old_schema = db.find_column_family(cfm->ks_name(), cfm->cf_name()).schema(); // FIXME: Should we lookup by id?
        mlogger.info("Update table '{}.{}' From {} To {}", cfm->ks_name(), cfm->cf_name(), *old_schema, *cfm);
        auto&& keyspace = db.find_keyspace(cfm->ks_name()).metadata();

        auto mutations = co_await seastar::async([&] {
            // Can call notifier when it creates new indexes, so needs to run in Seastar thread
            return db::schema_tables::make_update_table_mutations(db, keyspace, old_schema, cfm, ts);
        });
        for (auto&& view : view_updates) {
            auto& old_view = keyspace->cf_meta_data().at(view->cf_name());
            mlogger.info("Update view '{}.{}' From {} To {}", view->ks_name(), view->cf_name(), *old_view, *view);
            auto view_mutations = db::schema_tables::make_update_view_mutations(keyspace, view_ptr(old_view), std::move(view), ts, false);
            std::move(view_mutations.begin(), view_mutations.end(), std::back_inserter(mutations));
            co_await coroutine::maybe_yield();
        }
        co_await seastar::async([&] {
            db.get_notifier().before_update_column_family(*cfm, *old_schema, mutations, ts);
        });
        co_return co_await include_keyspace(sp, *keyspace, std::move(mutations));
    } catch (const replica::no_such_column_family& e) {
        auto&& ex = std::make_exception_ptr(exceptions::configuration_exception(format("Cannot update non existing table '{}' in keyspace '{}'.",
                                                         cfm->cf_name(), cfm->ks_name())));
        co_return coroutine::exception(std::move(ex));
    }
}

static future<utils::chunked_vector<mutation>> do_prepare_new_type_announcement(storage_proxy& sp, user_type new_type, api::timestamp_type ts) {
    auto& db = sp.local_db();
    auto&& keyspace = db.find_keyspace(new_type->_keyspace);
    auto mutations = db::schema_tables::make_create_type_mutations(keyspace.metadata(), new_type, ts);
    return include_keyspace(sp, *keyspace.metadata(), std::move(mutations));
}

future<utils::chunked_vector<mutation>> prepare_new_type_announcement(storage_proxy& sp, user_type new_type, api::timestamp_type ts) {
    mlogger.info("Prepare Create new User Type: {}", new_type->get_name_as_string());
    return do_prepare_new_type_announcement(sp, std::move(new_type), ts);
}

future<utils::chunked_vector<mutation>> prepare_update_type_announcement(storage_proxy& sp, user_type updated_type, api::timestamp_type ts) {
    mlogger.info("Prepare Update User Type: {}", updated_type->get_name_as_string());
    return do_prepare_new_type_announcement(sp, updated_type, ts);
}

future<utils::chunked_vector<mutation>> prepare_new_function_announcement(storage_proxy& sp, shared_ptr<cql3::functions::user_function> func, api::timestamp_type ts) {
    auto& db = sp.local_db();
    auto&& keyspace = db.find_keyspace(func->name().keyspace);
    auto mutations = db::schema_tables::make_create_function_mutations(func, ts);
    return include_keyspace(sp, *keyspace.metadata(), std::move(mutations));
}

future<utils::chunked_vector<mutation>> prepare_function_drop_announcement(storage_proxy& sp, shared_ptr<cql3::functions::user_function> func, api::timestamp_type ts) {
    auto& db = sp.local_db();
    auto&& keyspace = db.find_keyspace(func->name().keyspace);
    auto mutations = db::schema_tables::make_drop_function_mutations(func, ts);
    return include_keyspace(sp, *keyspace.metadata(), std::move(mutations));
}

future<utils::chunked_vector<mutation>> prepare_new_aggregate_announcement(storage_proxy& sp, shared_ptr<cql3::functions::user_aggregate> aggregate, api::timestamp_type ts) {
    auto& db = sp.local_db();
    auto&& keyspace = db.find_keyspace(aggregate->name().keyspace);
    auto mutations = db::schema_tables::make_create_aggregate_mutations(db.features().cluster_schema_features(), aggregate, ts);
    return include_keyspace(sp, *keyspace.metadata(), std::move(mutations));
}

future<utils::chunked_vector<mutation>> prepare_aggregate_drop_announcement(storage_proxy& sp, shared_ptr<cql3::functions::user_aggregate> aggregate, api::timestamp_type ts) {
    auto& db = sp.local_db();
    auto&& keyspace = db.find_keyspace(aggregate->name().keyspace);
    auto mutations = db::schema_tables::make_drop_aggregate_mutations(db.features().cluster_schema_features(), aggregate, ts);
    return include_keyspace(sp, *keyspace.metadata(), std::move(mutations));
}

future<utils::chunked_vector<mutation>> prepare_keyspace_drop_announcement(replica::database& db, const sstring& ks_name, api::timestamp_type ts) {
    if (!db.has_keyspace(ks_name)) {
        throw exceptions::configuration_exception(format("Cannot drop non existing keyspace '{}'.", ks_name));
    }
    auto& keyspace = db.find_keyspace(ks_name);
    mlogger.info("Drop Keyspace '{}'", ks_name);
    return seastar::async([&db, &keyspace, ts, ks_name] {
        auto mutations = db::schema_tables::make_drop_keyspace_mutations(db.features().cluster_schema_features(), keyspace.metadata(), ts);
        db.get_notifier().before_drop_keyspace(ks_name, mutations, ts);
        return mutations;
    });
}

future<utils::chunked_vector<mutation>> prepare_column_family_drop_announcement(storage_proxy& sp,
        const sstring& ks_name, const sstring& cf_name, api::timestamp_type ts, drop_views drop_views) {
    try {
        auto& db = sp.local_db();
        auto& old_cfm = db.find_column_family(ks_name, cf_name);
        auto& schema = old_cfm.schema();
        if (schema->is_view()) {
            co_await coroutine::return_exception(exceptions::invalid_request_exception("Cannot use DROP TABLE on Materialized View"));
        }
        auto keyspace = db.find_keyspace(ks_name).metadata();

        // If drop_views is false (the default), we don't allow to delete a
        // table which has views which aren't part of an index. If drop_views
        // is true, we delete those views as well.
        auto&& views = old_cfm.views();
        if (!drop_views && views.size() > schema->all_indices().size()) {
            auto explicit_view_names = views
                                    | std::views::filter([&old_cfm](const view_ptr& v) { return !old_cfm.get_index_manager().is_index(v); })
                                    | std::views::transform([](const view_ptr& v) { return v->cf_name(); });
            co_await coroutine::return_exception(exceptions::invalid_request_exception(seastar::format("Cannot drop table when materialized views still depend on it ({}.{{{}}})",
                        schema->ks_name(), fmt::join(explicit_view_names, ", "))));
        }
        mlogger.info("Drop table '{}.{}'", schema->ks_name(), schema->cf_name());

        utils::chunked_vector<mutation> drop_si_mutations;
        if (!schema->all_indices().empty()) {
            auto builder = schema_builder(schema).without_indexes();
            drop_si_mutations = db::schema_tables::make_update_table_mutations(db, keyspace, schema, builder.build(), ts);
        }
        auto mutations = db::schema_tables::make_drop_table_mutations(keyspace, schema, ts);
        mutations.insert(mutations.end(), std::make_move_iterator(drop_si_mutations.begin()), std::make_move_iterator(drop_si_mutations.end()));
        for (auto& v : views) {
            if (!old_cfm.get_index_manager().is_index(v)) {
                mlogger.info("Drop view '{}.{}' of table '{}'", v->ks_name(), v->cf_name(), schema->cf_name());
                auto m = db::schema_tables::make_drop_view_mutations(keyspace, v, ts);
                mutations.insert(mutations.end(), std::make_move_iterator(m.begin()), std::make_move_iterator(m.end()));
            }
        }

        // notifiers must run in seastar thread
        co_await seastar::async([&] {
            for (auto& view : views) {
                db.get_notifier().before_drop_column_family(*view, mutations, ts);
            }
            db.get_notifier().before_drop_column_family(*schema, mutations, ts);
        });
        co_return co_await include_keyspace(sp, *keyspace, std::move(mutations));
    } catch (const replica::no_such_column_family& e) {
        auto&& ex = std::make_exception_ptr(exceptions::configuration_exception(format("Cannot drop non existing table '{}' in keyspace '{}'.", cf_name, ks_name)));
        co_return coroutine::exception(std::move(ex));
    }
}

future<utils::chunked_vector<mutation>> prepare_type_drop_announcement(storage_proxy& sp, user_type dropped_type, api::timestamp_type ts) {
    auto& db = sp.local_db();
    auto&& keyspace = db.find_keyspace(dropped_type->_keyspace);
    mlogger.info("Drop User Type: {}", dropped_type->get_name_as_string());
    auto mutations =
            db::schema_tables::make_drop_type_mutations(keyspace.metadata(), dropped_type, ts);
    return include_keyspace(sp, *keyspace.metadata(), std::move(mutations));
}

future<utils::chunked_vector<mutation>> prepare_new_view_announcement(storage_proxy& sp, view_ptr view, api::timestamp_type ts) {
  return validate(view).then([&sp, view = std::move(view), ts] {
    auto& db = sp.local_db();
    try {
        auto keyspace = db.find_keyspace(view->ks_name()).metadata();
        if (keyspace->cf_meta_data().contains(view->cf_name())) {
            throw exceptions::already_exists_exception(view->ks_name(), view->cf_name());
        }
        mlogger.info("Create new view: {}", view);
        return seastar::async([&db, keyspace = std::move(keyspace), &sp, view = std::move(view), ts] {
            auto mutations = db::schema_tables::make_create_view_mutations(keyspace, view, ts);
            // We don't have a separate on_before_create_view() listener to
            // call. But a view is also a column family, and we need to call
            // the on_before_create_column_family listener - notably, to
            // create tablets for the new view table.
            db.get_notifier().before_create_column_family(*keyspace, *view, mutations, ts);
            return include_keyspace(sp, *keyspace, std::move(mutations)).get();
        });
    } catch (const replica::no_such_keyspace& e) {
        return make_exception_future<utils::chunked_vector<mutation>>(
            exceptions::configuration_exception(format("Cannot add view '{}' to non existing keyspace '{}'.", view->cf_name(), view->ks_name())));
    }
  });
}

future<utils::chunked_vector<mutation>> prepare_view_update_announcement(storage_proxy& sp, view_ptr view, api::timestamp_type ts) {
    co_await validate(view);
    auto db = sp.data_dictionary();
    try {
        auto&& keyspace = db.find_keyspace(view->ks_name()).metadata();
        auto& old_view = keyspace->cf_meta_data().at(view->cf_name());
        if (!old_view->is_view()) {
            co_await coroutine::return_exception(exceptions::invalid_request_exception("Cannot use ALTER MATERIALIZED VIEW on Table"));
        }
        mlogger.info("Update view '{}.{}' From {} To {}", view->ks_name(), view->cf_name(), *old_view, *view);
        auto mutations = db::schema_tables::make_update_view_mutations(keyspace, view_ptr(old_view), std::move(view), ts, true);
        co_return co_await include_keyspace(sp, *keyspace, std::move(mutations));
    } catch (const std::out_of_range& e) {
        auto&& ex = std::make_exception_ptr(exceptions::configuration_exception(format("Cannot update non existing materialized view '{}' in keyspace '{}'.",
                                                         view->cf_name(), view->ks_name())));
        co_return coroutine::exception(std::move(ex));
    }
}

future<utils::chunked_vector<mutation>> prepare_view_drop_announcement(storage_proxy& sp, const sstring& ks_name, const sstring& cf_name, api::timestamp_type ts) {
    auto& db = sp.local_db();
    try {
        auto& view = db.find_column_family(ks_name, cf_name).schema();
        if (!view->is_view()) {
            throw exceptions::invalid_request_exception("Cannot use DROP MATERIALIZED VIEW on Table");
        }
        if (db.find_column_family(view->view_info()->base_id()).get_index_manager().is_index(view_ptr(view))) {
            throw exceptions::invalid_request_exception("Cannot use DROP MATERIALIZED VIEW on Index");
        }
        auto keyspace = db.find_keyspace(ks_name).metadata();
        mlogger.info("Drop view '{}.{}'", view->ks_name(), view->cf_name());
        auto mutations = db::schema_tables::make_drop_view_mutations(keyspace, view_ptr(std::move(view)), ts);
        // notifiers must run in seastar thread
        co_await seastar::async([&] {
            db.get_notifier().before_drop_column_family(*view, mutations, ts);
        });
        co_return co_await include_keyspace(sp, *keyspace, std::move(mutations));
    } catch (const replica::no_such_column_family& e) {
        throw exceptions::configuration_exception(format("Cannot drop non existing materialized view '{}' in keyspace '{}'.",
                                                         cf_name, ks_name));
    }
}

future<> migration_manager::push_schema_mutation(locator::host_id id, const utils::chunked_vector<mutation>& schema)
{
    auto schema_features = _feat.cluster_schema_features();
    auto adjusted_schema = db::schema_tables::adjust_schema_for_schema_features(schema, schema_features);
    auto cm = utils::chunked_vector<canonical_mutation>(adjusted_schema.begin(), adjusted_schema.end());
    return ser::migration_manager_rpc_verbs::send_definitions_update(&_messaging, id, utils::chunked_vector<frozen_mutation>{}, std::move(cm));
}

template<typename mutation_type>
future<> migration_manager::announce_with_raft(utils::chunked_vector<mutation> schema, group0_guard guard, std::string_view description) {
    SCYLLA_ASSERT(this_shard_id() == 0);
    auto schema_features = _feat.cluster_schema_features();
    auto adjusted_schema = db::schema_tables::adjust_schema_for_schema_features(std::move(schema), schema_features);

    auto group0_cmd = _group0_client.prepare_command(
        mutation_type {
                .mutations{adjusted_schema.begin(), adjusted_schema.end()},
        },
        guard, std::move(description));

    return _group0_client.add_entry(std::move(group0_cmd), std::move(guard), _as, raft_timeout{});
}

<<<<<<< HEAD
future<> migration_manager::announce_without_raft(utils::chunked_vector<mutation> schema, group0_guard guard) {
    auto f = db::schema_tables::merge_schema(_sys_ks, _storage_proxy.container(), _feat, schema);
=======
future<> migration_manager::announce_without_raft(std::vector<mutation> schema, group0_guard guard) {
    auto f = db::schema_tables::merge_schema(_sys_ks, _storage_proxy.container(), _ss, _feat, schema);
>>>>>>> ace7d53c

    try {
        using namespace std::placeholders;
        auto all_live = _gossiper.get_live_members();
        auto live_members = all_live | std::views::filter([my_address = _gossiper.my_host_id()] (const locator::host_id& endpoint) {
            // only push schema to nodes with known and equal versions
            return endpoint != my_address;
        });
        co_await coroutine::parallel_for_each(live_members,
            std::bind(std::mem_fn(&migration_manager::push_schema_mutation), this, std::placeholders::_1, schema));
    } catch (...) {
        mlogger.error("failed to announce migration to all nodes: {}", std::current_exception());
    }

    co_return co_await std::move(f);
}

static mutation make_group0_schema_version_mutation(const data_dictionary::database db, const group0_guard& guard) {
    auto s = db.find_schema(db::system_keyspace::NAME, db::system_keyspace::SCYLLA_LOCAL);
    auto* cdef = s->get_column_definition("value");
    SCYLLA_ASSERT(cdef);

    mutation m(s, partition_key::from_singular(*s, "group0_schema_version"));
    auto cell = guard.with_raft()
        ? atomic_cell::make_live(*cdef->type, guard.write_timestamp(),
                                 cdef->type->decompose(fmt::to_string(guard.new_group0_state_id())))
        : atomic_cell::make_dead(guard.write_timestamp(), gc_clock::now());
    m.set_clustered_cell(clustering_key::make_empty(), *cdef, std::move(cell));
    return m;
}

// Precondition: GROUP0_SCHEMA_VERSIONING feature is enabled in the cluster.
//
// See the description of this column in db/schema_tables.cc.
static void add_committed_by_group0_flag(utils::chunked_vector<mutation>& schema, const group0_guard& guard) {
    auto committed_by_group0 = guard.with_raft();
    auto timestamp = guard.write_timestamp();

    for (auto& mut: schema) {
        if (mut.schema()->cf_name() != db::schema_tables::v3::SCYLLA_TABLES) {
            continue;
        }

        auto& scylla_tables_schema = *mut.schema();
        auto cdef = scylla_tables_schema.get_column_definition("committed_by_group0");
        SCYLLA_ASSERT(cdef);

        for (auto& cr: mut.partition().clustered_rows()) {
            cr.row().cells().apply(*cdef, atomic_cell::make_live(
                    *cdef->type, timestamp, cdef->type->decompose(committed_by_group0)));
        }
    }
}

// Returns a future on the local application of the schema
template<typename mutation_type>
future<> migration_manager::announce(utils::chunked_vector<mutation> schema, group0_guard guard, std::string_view description) {
    if (_feat.group0_schema_versioning) {
        schema.push_back(make_group0_schema_version_mutation(_storage_proxy.data_dictionary(), guard));
        add_committed_by_group0_flag(schema, guard);
    }

    if (guard.with_raft()) {
        return announce_with_raft<mutation_type>(std::move(schema), std::move(guard), std::move(description));
    } else {
        return announce_without_raft(std::move(schema), std::move(guard));
    }
}
template
future<> migration_manager::announce_with_raft<schema_change>(utils::chunked_vector<mutation> schema, group0_guard, std::string_view description);
template
future<> migration_manager::announce_with_raft<topology_change>(utils::chunked_vector<mutation> schema, group0_guard, std::string_view description);

template
future<> migration_manager::announce<schema_change>(utils::chunked_vector<mutation> schema, group0_guard, std::string_view description);
template
future<> migration_manager::announce<topology_change>(utils::chunked_vector<mutation> schema, group0_guard, std::string_view description);

future<group0_guard> migration_manager::start_group0_operation() {
    SCYLLA_ASSERT(this_shard_id() == 0);
    return _group0_client.start_operation(_as, raft_timeout{});
}

/**
 * Announce my version passively over gossip.
 * Used to notify nodes as they arrive in the cluster.
 *
 * @param version The schema version to announce
 */
void migration_manager::passive_announce(table_schema_version version) {
    _schema_version_to_publish = version;
    (void)_schema_push.trigger().handle_exception([version = std::move(version)] (std::exception_ptr ex) {
        mlogger.warn("Passive announcing of version {} failed: {}. Ignored.", version, ex);
    });
}

future<> migration_manager::passive_announce() {
    SCYLLA_ASSERT(this_shard_id() == 0);
    mlogger.info("Gossiping my schema version {}", _schema_version_to_publish);
    return _gossiper.add_local_application_state(gms::application_state::SCHEMA, gms::versioned_value::schema(_schema_version_to_publish));
}

// Ensure that given schema version 's' was synced with on current node. See schema::is_synced().
//
// The endpoint is the node from which 's' originated.
//
future<> migration_manager::maybe_sync(const schema_ptr& s, locator::host_id endpoint) {
    if (s->is_synced()) {
        return make_ready_future<>();
    }

    return s->registry_entry()->maybe_sync([this, s, endpoint] {
        // Serialize schema sync by always doing it on shard 0.
        if (this_shard_id() == 0) {
            mlogger.debug("Syncing schema of {}.{} (v={}) with {}", s->ks_name(), s->cf_name(), s->version(), endpoint);
            return merge_schema_from(endpoint);
        } else {
            return container().invoke_on(0, [ks_name = s->ks_name(), cf_name = s->cf_name(), version = s->version(), endpoint] (migration_manager& local_mm) {
                mlogger.debug("Syncing schema of {}.{} (v={}) with {}", ks_name, cf_name, version, endpoint);
                return local_mm.merge_schema_from(endpoint);
            });
        }
    });
}

// Returns schema of given version, either from cache or from remote node identified by 'from'.
// Doesn't affect current node's schema in any way.
static future<schema_ptr> get_schema_definition(table_schema_version v, locator::host_id dst, unsigned shard, netw::messaging_service& ms, service::storage_proxy& storage_proxy) {
    return local_schema_registry().get_or_load(v, [&ms, &storage_proxy, dst, shard] (table_schema_version v) {
        mlogger.debug("Requesting schema {} from {}", v, dst);
        return ser::migration_manager_rpc_verbs::send_get_schema_version(&ms, dst, shard, v).then([&storage_proxy] (frozen_schema s) {
            auto& proxy = storage_proxy.container();
            // Since the latest schema version is always present in the schema registry
            // we only happen to query already outdated schema version, which is
            // referenced by the incoming request.
            // That means the column mapping for the schema should always be inserted
            // with TTL (refresh TTL in case column mapping already existed prior to that).
            auto us = s.unfreeze(db::schema_ctxt(proxy));
            // if this is a view - sanity check that its schema doesn't need fixing.
            schema_ptr base_schema;
            if (us->is_view()) {
                auto& db = proxy.local().local_db();
                base_schema = db.find_schema(us->view_info()->base_id());
                db::schema_tables::check_no_legacy_secondary_index_mv_schema(db, view_ptr(us), base_schema);
            }
            return db::schema_tables::store_column_mapping(proxy, us, true).then([us, base_schema] -> view_schema_and_base_info {
                if (us->is_view()) {
                    return {frozen_schema(us), us->view_info()->base_info()};
                } else {
                    return {frozen_schema(us)};
                }
            });
        });
    });
}

future<schema_ptr> migration_manager::get_schema_for_read(table_schema_version v, locator::host_id dst, unsigned shard, netw::messaging_service& ms, abort_source& as) {
    return get_schema_for_write(v, dst, shard, ms, as);
}

future<schema_ptr> migration_manager::get_schema_for_write(table_schema_version v, locator::host_id dst, unsigned shard, netw::messaging_service& ms, abort_source& as) {
    if (_as.abort_requested()) {
        co_return coroutine::exception(std::make_exception_ptr(abort_requested_exception()));
    }

    auto s = local_schema_registry().get_or_null(v);
    // `_enable_schema_pulls` may change concurrently with this function (but only from `true` to `false`).
    bool use_raft = !_enable_schema_pulls;
    if ((!s || !s->is_synced()) && use_raft) {
        // Schema is synchronized through Raft, so perform a group 0 read barrier.
        // Batch the barriers so we don't invoke them redundantly.
        mlogger.trace("Performing raft read barrier because schema is not synced, version: {}", v);
        co_await _group0_barrier.trigger(as);
    }

    if (!s) {
        // The schema returned by get_schema_definition comes (eventually) from the schema registry,
        // so if it is a view, it already has base info and we don't need to set it later
        s = co_await get_schema_definition(v, dst, shard, ms, _storage_proxy);
    }

    if (!s->is_synced()) {
        if (use_raft) {
            // If Raft is used the schema is synced already (through barrier above), mark it as such.
            mlogger.trace("Mark schema {} as synced", v);
            co_await s->registry_entry()->maybe_sync([] { return make_ready_future<>(); });
        } else {
            co_await maybe_sync(s, dst);
        }
    }
    co_return s;
}

future<> migration_manager::sync_schema(const replica::database& db, const std::vector<locator::host_id>& nodes) {
    using schema_and_hosts = std::unordered_map<table_schema_version, std::vector<locator::host_id>>;
    schema_and_hosts schema_map;
    co_await coroutine::parallel_for_each(nodes, [this, &schema_map, &db] (const locator::host_id& node) -> future<> {
        const auto& my_version = db.get_version();
        abort_source as;
        auto remote_version = co_await ser::migration_manager_rpc_verbs::send_schema_check(&_messaging, node, as);
        if (my_version != remote_version) {
            schema_map[remote_version].emplace_back(node);
        }
    });
    if (schema_map.empty()) {
        co_return;
    }
    if (!_enable_schema_pulls) {
        co_await _group0_barrier.trigger(_as);
        co_return;
    }
    co_await coroutine::parallel_for_each(schema_map, [this] (auto& x) -> future<> {
        auto& [schema, hosts] = x;
        const auto& src = hosts.front();
        mlogger.debug("Pulling schema {} from {}", schema, src);
        bool can_ignore_down_node = false;
        return submit_migration_task(src, can_ignore_down_node);
    });
}

future<column_mapping> get_column_mapping(db::system_keyspace& sys_ks, table_id table_id, table_schema_version v) {
    schema_ptr s = local_schema_registry().get_or_null(v);
    if (s) {
        return make_ready_future<column_mapping>(s->get_column_mapping());
    }
    return db::schema_tables::get_column_mapping(sys_ks, table_id, v);
}

future<> migration_manager::on_join(gms::inet_address endpoint, locator::host_id id, gms::endpoint_state_ptr ep_state, gms::permit_id) {
    schedule_schema_pull(id, *ep_state);
    return make_ready_future();
}

future<> migration_manager::on_change(gms::inet_address endpoint, locator::host_id id, const gms::application_state_map& states, gms::permit_id pid) {
    return on_application_state_change(endpoint, id, states, gms::application_state::SCHEMA, pid, [this] (gms::inet_address endpoint, locator::host_id id, const gms::versioned_value&, gms::permit_id) {
        auto ep_state = _gossiper.get_endpoint_state_ptr(id);
        if (!ep_state || _gossiper.is_dead_state(*ep_state)) {
            mlogger.debug("Ignoring state change for dead or unknown endpoint: {}", id);
            return make_ready_future();
        }
        const auto* node = _storage_proxy.get_token_metadata_ptr()->get_topology().find_node(id);
        if (node && node->is_member()) {
            schedule_schema_pull(id, *ep_state);
        }
        return make_ready_future<>();
    });
}

future<> migration_manager::on_alive(gms::inet_address endpoint, locator::host_id id, gms::endpoint_state_ptr state, gms::permit_id) {
    schedule_schema_pull(id, *state);
    return make_ready_future();
}

void migration_manager::set_concurrent_ddl_retries(size_t n) {
    _concurrent_ddl_retries = n;
}

void migration_listener::on_before_create_column_families(const keyspace_metadata& ksm, const std::vector<schema_ptr>& cfms, utils::chunked_vector<mutation>& mutations, api::timestamp_type timestamp) {
    for (auto cfm : cfms) {
        on_before_create_column_family(ksm, *cfm, mutations, timestamp);
    }
}

}<|MERGE_RESOLUTION|>--- conflicted
+++ resolved
@@ -405,13 +405,8 @@
 
 future<> migration_manager::reload_schema() {
     mlogger.info("Reloading schema");
-<<<<<<< HEAD
     utils::chunked_vector<mutation> mutations;
-    return db::schema_tables::merge_schema(_sys_ks, _storage_proxy.container(), _feat, std::move(mutations), true);
-=======
-    std::vector<mutation> mutations;
     return db::schema_tables::merge_schema(_sys_ks, _storage_proxy.container(), _ss, _feat, std::move(mutations), true);
->>>>>>> ace7d53c
 }
 
 bool migration_manager::has_compatible_schema_tables_version(const locator::host_id& endpoint) {
@@ -944,13 +939,8 @@
     return _group0_client.add_entry(std::move(group0_cmd), std::move(guard), _as, raft_timeout{});
 }
 
-<<<<<<< HEAD
 future<> migration_manager::announce_without_raft(utils::chunked_vector<mutation> schema, group0_guard guard) {
-    auto f = db::schema_tables::merge_schema(_sys_ks, _storage_proxy.container(), _feat, schema);
-=======
-future<> migration_manager::announce_without_raft(std::vector<mutation> schema, group0_guard guard) {
     auto f = db::schema_tables::merge_schema(_sys_ks, _storage_proxy.container(), _ss, _feat, schema);
->>>>>>> ace7d53c
 
     try {
         using namespace std::placeholders;
