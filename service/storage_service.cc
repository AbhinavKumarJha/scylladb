--- conflicted
+++ resolved
@@ -2004,20 +2004,7 @@
     }
 }
 
-<<<<<<< HEAD
-std::unordered_set<gms::inet_address> storage_service::parse_node_list(sstring comma_separated_list, const token_metadata& tm) {
-=======
-future<> storage_service::mark_existing_views_as_built() {
-    assert(this_shard_id() == 0);
-    auto views = _db.local().get_views();
-    co_await coroutine::parallel_for_each(views, [this] (view_ptr& view) -> future<> {
-        co_await _sys_ks.local().mark_view_as_built(view->ks_name(), view->cf_name());
-        co_await _sys_dist_ks.local().finish_view_build(view->ks_name(), view->cf_name());
-    });
-}
-
 std::list<locator::host_id_or_endpoint> storage_service::parse_node_list(sstring comma_separated_list) {
->>>>>>> 655d624e
     std::vector<sstring> ignore_nodes_strs = utils::split_comma_separated_list(std::move(comma_separated_list));
     std::list<locator::host_id_or_endpoint> ignore_nodes;
     for (const sstring& n : ignore_nodes_strs) {
